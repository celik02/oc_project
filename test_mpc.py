import carla
from agents.navigation.global_route_planner import GlobalRoutePlanner  # type: ignore
from agents.navigation.constant_velocity_agent import (
    ConstantVelocityAgent,
)  # just constant velocity no lateral control
from agents.navigation.basic_agent import BasicAgent
from agents.navigation.controller import VehiclePIDController

import time
import numpy as np
import matplotlib.pyplot as plt
from scipy.optimize import minimize

dt = 0.1  # seconds
SPAWN_LOCATION = [
    111.229362,
    13.511219,
    14.171306,
]  # for spectator camera

# synchronous_mode will make the simulation predictable
synchronous_mode = False


def vehicle_dynamics(x, u, dt):
    """
    # TODO we should standardize the vehicle dynamics model across all files
    Bicycle kinematic model with longitudinal dynamics

    States:
        x[0]: x position
        x[1]: y position
        x[2]: heading angle (psi)
        x[3]: velocity
        x[4]: acceleration

    Controls:
        u[0]: acceleration command
        u[1]: steering angle
    """
    # Vehicle parameters
    L = 3  # Wheelbase
    tau_a = 0.5  # Acceleration time constant

    # State update
    x_next = np.zeros_like(x)
    x_next[0] = x[0] + x[3] * np.cos(x[2]) * dt
    x_next[1] = x[1] + x[3] * np.sin(x[2]) * dt
    x_next[2] = x[2] + x[3] * np.tan(u[1]) / L * dt
    x_next[3] = x[3] + x[4] * dt
    x_next[4] = x[4] + (u[0] - x[4]) / tau_a * dt

    return x_next


class CoordinateTransformManager:
    """
    Manages coordinate transformations between CARLA's global coordinate system
    and a local coordinate system centered at the ego vehicle's spawn position.
    """

    def __init__(self, ego_spawn_transform):
        """
        Initialize with the ego vehicle's spawn transform to establish the new origin.

        Args:
            ego_spawn_transform (carla.Transform): Spawn transform of the ego vehicle
        """
        self.origin = ego_spawn_transform
        print(f"Established new coordinate origin at: {self.origin.location}")

        # Cache the rotation matrices for efficiency
        self._setup_rotation_matrices()

    def _setup_rotation_matrices(self):
        """Pre-compute rotation matrices based on ego spawn orientation."""
        # Convert yaw angle to radians for rotation matrix
        yaw_rad = self.origin.rotation.yaw * np.pi / 180.0

        # Create rotation matrix (global to local)
        self.rotation_g2l = np.array([
            [np.cos(yaw_rad), np.sin(yaw_rad), 0],  # x-axis (forward in ego frame)
            [-np.sin(yaw_rad), np.cos(yaw_rad), 0], # y-axis (right in ego frame)
            [0, 0, 1]                               # z-axis (up remains up)
        ])

        # Create inverse rotation matrix (local to global)
        self.rotation_l2g = np.array([
            [np.cos(yaw_rad), -np.sin(yaw_rad), 0],
            [np.sin(yaw_rad), np.cos(yaw_rad), 0],
            [0, 0, 1]
        ])

    def global_to_local_location(self, global_location):
        """
        Convert a CARLA location from global to local coordinates.

        Args:
            global_location (carla.Location): Location in CARLA's global coordinates

        Returns:
            carla.Location: The same location in the local coordinate system
        """
        # Extract global location as numpy array
        global_pos = np.array([global_location.x, global_location.y, global_location.z])

        # Extract origin as numpy array
        origin_pos = np.array([
            self.origin.location.x,
            self.origin.location.y,
            self.origin.location.z
        ])

        # Translate to origin-centered coordinates
        relative_pos = global_pos - origin_pos

        # Apply rotation to align with ego vehicle's orientation
        local_pos = np.dot(self.rotation_g2l, relative_pos)

        # Return as a CARLA Location
        return carla.Location(x=local_pos[0], y=local_pos[1], z=local_pos[2])

    def local_to_global_location(self, local_location):
        """
        Convert a location from local coordinates back to CARLA's global coordinates.

        Args:
            local_location (carla.Location or np.array): Location in local coordinates

        Returns:
            carla.Location: The same location in CARLA's global coordinate system
        """
        # Convert input to numpy array if needed
        if isinstance(local_location, carla.Location):
            local_pos = np.array([local_location.x, local_location.y, local_location.z])
        else:
            local_pos = np.array(local_location)

        # Apply inverse rotation
        rotated_pos = np.dot(self.rotation_l2g, local_pos)

        # Translate back to global coordinates
        origin_pos = np.array([
            self.origin.location.x,
            self.origin.location.y,
            self.origin.location.z
        ])
        global_pos = rotated_pos + origin_pos

        # Return as a CARLA Location
        return carla.Location(x=global_pos[0], y=global_pos[1], z=global_pos[2])

    def global_to_local_transform(self, global_transform):
        """
        Convert a CARLA transform from global to local coordinates.

        Args:
            global_transform (carla.Transform): Transform in CARLA's global coordinates

        Returns:
            carla.Transform: The same transform in the local coordinate system
        """
        # Convert location
        local_location = self.global_to_local_location(global_transform.location)

        # Convert rotation (only yaw for now, as we're primarily concerned with 2D)
        global_yaw_rad = global_transform.rotation.yaw * np.pi / 180.0
        origin_yaw_rad = self.origin.rotation.yaw * np.pi / 180.0
        local_yaw_rad = global_yaw_rad - origin_yaw_rad

        # Normalize to range [-π, π]
        local_yaw_rad = ((local_yaw_rad + np.pi) % (2 * np.pi)) - np.pi
        local_yaw_deg = local_yaw_rad * 180.0 / np.pi

        # Create new transform
        local_rotation = carla.Rotation(
            pitch=global_transform.rotation.pitch,
            yaw=local_yaw_deg,
            roll=global_transform.rotation.roll
        )

        return carla.Transform(local_location, local_rotation)

    def local_to_global_transform(self, local_transform):
        """
        Convert a transform from local coordinates back to CARLA's global coordinates.

        Args:
            local_transform (carla.Transform): Transform in local coordinates

        Returns:
            carla.Transform: The same transform in CARLA's global coordinate system
        """
        # Convert location
        global_location = self.local_to_global_location(local_transform.location)

        # Convert rotation
        local_yaw_rad = local_transform.rotation.yaw * np.pi / 180.0
        origin_yaw_rad = self.origin.rotation.yaw * np.pi / 180.0
        global_yaw_rad = local_yaw_rad + origin_yaw_rad

        # Normalize to range [-π, π]
        global_yaw_rad = ((global_yaw_rad + np.pi) % (2 * np.pi)) - np.pi
        global_yaw_deg = global_yaw_rad * 180.0 / np.pi

        # Create new transform
        global_rotation = carla.Rotation(
            pitch=local_transform.rotation.pitch,
            yaw=global_yaw_deg,
            roll=local_transform.rotation.roll
        )

        return carla.Transform(global_location, global_rotation)

    def global_to_local_velocity(self, global_velocity):
        """
        Convert a velocity vector from global to local coordinates.
        Only rotation is applied (no translation).

        Args:
            global_velocity (carla.Vector3D): Velocity in global coordinates

        Returns:
            carla.Vector3D: Velocity in local coordinates
        """
        # Convert to numpy array
        global_vel = np.array([global_velocity.x, global_velocity.y, global_velocity.z])

        # Apply rotation (no translation for velocity vectors)
        local_vel = np.dot(self.rotation_g2l, global_vel)

        # Return as CARLA Vector3D
        return carla.Vector3D(x=local_vel[0], y=local_vel[1], z=local_vel[2])

    def local_to_global_velocity(self, local_velocity):
        """
        Convert a velocity vector from local to global coordinates.

        Args:
            local_velocity (carla.Vector3D): Velocity in local coordinates

        Returns:
            carla.Vector3D: Velocity in global coordinates
        """
        # Convert to numpy array
        local_vel = np.array([local_velocity.x, local_velocity.y, local_velocity.z])

        # Apply inverse rotation
        global_vel = np.dot(self.rotation_l2g, local_vel)

        # Return as CARLA Vector3D
        return carla.Vector3D(x=global_vel[0], y=global_vel[1], z=global_vel[2])
<<<<<<< HEAD
    
=======


>>>>>>> aedfd427
class MPCController:
    def __init__(self, horizon=10, dt=0.1, coordinate_manager=None):
        # Original initialization
        self.horizon = horizon
        self.dt = dt

        # Control constraints
        self.max_accel = 3.0
        self.min_accel = -5.0
        self.max_steer = 0.25
        self.min_steer = -0.25

        # Cost function weights
        self.w_progress = 2.0    # Forward progress reward
        self.w_lane = 50.0        # Lane centering reward
        self.w_speed = 1.0       # Target speed reward
        self.w_accel = 0.2       # Acceleration minimization
        self.w_steer = 0.5       # Steering minimization
        self.w_jerk = 0.1        # Jerk minimization

        # Store coordinate transform manager
        self.coordinate_manager = coordinate_manager

    def run_step(self, ego_vehicle, preceding_vehicle, target_speed):
        """Run a control step using local coordinates"""
        # Extract current state in global coordinates
        ego_transform_global = ego_vehicle.get_transform()
        ego_velocity_global = ego_vehicle.get_velocity()
        lead_transform_global = preceding_vehicle.get_transform()
        lead_velocity_global = preceding_vehicle.get_velocity()

        # Convert to local coordinates using our coordinate manager
        ego_transform = self.coordinate_manager.global_to_local_transform(ego_transform_global)
        ego_velocity = self.coordinate_manager.global_to_local_velocity(ego_velocity_global)
        lead_transform = self.coordinate_manager.global_to_local_transform(lead_transform_global)
        lead_velocity = self.coordinate_manager.global_to_local_velocity(lead_velocity_global)

        # Now all values are in the local coordinate system where:
        # - x is forward direction from ego vehicle's spawn position
        # - y is rightward direction from ego vehicle's spawn position
        # - z is upward

        # Construct current state vector in local coordinates
        x0 = np.array([
            ego_transform.location.x,
            ego_transform.location.y,
            ego_transform.rotation.yaw * np.pi / 180.0,  # Convert degrees to radians
            np.sqrt(ego_velocity.x**2 + ego_velocity.y**2),  # Speed magnitude
            0.0  # Estimated acceleration
        ])

        # Get lead vehicle state and speed in local coordinates
        lead_state = (lead_transform.location.x, lead_transform.location.y)
        lead_speed = np.sqrt(lead_velocity.x**2 + lead_velocity.y**2)

        # Generate lead vehicle prediction
        lead_vehicle_pred = self.get_lead_vehicle_prediction(lead_state, lead_speed)

        # Solve optimization problem using local coordinates
        u_optimal = self.solve_for_control(x0, lead_vehicle_pred, target_speed)

        # Convert to CARLA control - this doesn't change as control inputs
        # themselves are not affected by the coordinate transform
        control = self.convert_to_control(u_optimal[0])

        return control
<<<<<<< HEAD
    
    def ellipsoid_constraint(self, u, x0, lead_vehicle_pred, step_index):
        """
        Ellipsoid constraint function for collision avoidance
        
        Returns:
        - Positive value: constraint satisfied (no collision)
        - Negative value: constraint violated (collision)
        
        Args:
            u: Flattened control sequence
            x0: Initial state
            lead_vehicle_pred: Predicted lead vehicle positions
            step_index: Index in prediction horizon to evaluate
        """
        # Reshape control sequence
        u_reshaped = u.reshape(-1, 2)
        
        # Simulate trajectory up to the specified step
        x = x0.copy()
        for i in range(step_index + 1):
            if i < len(u_reshaped):
                x = vehicle_dynamics(x, u_reshaped[i], self.dt)
        
        # Get lead vehicle position at this step
        lead_x, lead_y = lead_vehicle_pred[step_index]
        
        # Define ellipsoid parameters (in meters)
        a = 6.5  # Longitudinal semi-axis (front-back)
        b = 2.5  # Lateral semi-axis (side-to-side)
        
        # Calculate relative position
        dx = x[0] - lead_x
        dy = x[1] - lead_y
        
        # Transform to lead vehicle's coordinate frame
        # We need to account for the orientation of the lead vehicle
        # For simplicity, we assume the lead vehicle is aligned with the road
        # In a real implementation, you would use the lead vehicle's heading
        theta = 0  # Simplified assumption
        
        # Perform coordinate rotation
        dx_rot = dx * np.cos(theta) + dy * np.sin(theta)
        dy_rot = -dx * np.sin(theta) + dy * np.cos(theta)
        
        # Ellipsoid constraint: (x/a)² + (y/b)² >= 1 means OUTSIDE the ellipsoid
        # This is our safety condition: the ego vehicle must stay outside the ellipsoid
        constraint_value = (dx_rot/a)**2 + (dy_rot/b)**2 - 1
        
        return constraint_value

    
=======

>>>>>>> aedfd427
    def solve_for_control(self, x0, lead_vehicle_pred, target_speed):
        """Solve the MPC optimization problem with collision avoidance constraints"""
        # Initial guess - zeros for all controls
        u0 = np.zeros(self.horizon * 2)

        # Define bounds for controls
        bounds = []
        for i in range(self.horizon):
            bounds.append((self.min_accel, self.max_accel))
            bounds.append((self.min_steer, self.max_steer))
<<<<<<< HEAD
        
        # Define ellipsoid constraints for all prediction steps
        constraints = []
        for i in range(self.horizon):
            constraints.append({
                'type': 'ineq',  # Inequality constraint (g(x) >= 0)
                'fun': lambda u, i=i, x0=x0, lead_vehicle_pred=lead_vehicle_pred: 
                    self.ellipsoid_constraint(u, x0, lead_vehicle_pred, i)
            })
        
=======

>>>>>>> aedfd427
        # Solve optimization problem with constraints
        result = minimize(
            self.objective_function,
            u0,
            args=(x0, lead_vehicle_pred),
            method="SLSQP",
            bounds=bounds,
            constraints=constraints,
            options={"maxiter": 10000}
        )

        # Extract optimal control sequence
        # check feasibility
        if not result.success:
            print("Optimization failed:", result.message)
            return np.zeros((self.horizon, 2))
        u_optimal = result.x.reshape(self.horizon, 2)
<<<<<<< HEAD
=======

>>>>>>> aedfd427
        return u_optimal

    def get_lead_vehicle_prediction(self, lead_vehicle_state, lead_vehicle_speed):
        """
        Predict lead vehicle trajectory (constant velocity model)
        """
        predictions = []
        x_lead, y_lead = lead_vehicle_state

        for i in range(self.horizon):
            x_lead = x_lead + lead_vehicle_speed * self.dt
            predictions.append((x_lead, y_lead))

        return predictions

    def objective_function(self, u, x0, lead_vehicle_pred):
        """
        Objective function without explicit reference trajectory

        Instead of tracking reference points, we optimize for:
        1. Forward progress (longitudinal advancement)
        2. Lane centering (but allowing for lane changes)
        3. Target velocity
        4. Control effort minimization
        """
        # Reshape control sequence
        u = u.reshape(self.horizon, 2)

        # Initialize cost and current state
        cost = 0
        x = x0.copy()

        # Target speed (higher than lead vehicle)
        target_speed = 15.0  # m/s

        # Simulate trajectory and compute cost
        for i in range(self.horizon):
            # Get lead vehicle position at this step
            lead_x, lead_y = lead_vehicle_pred[i]

            # Compute longitudinal distance to lead vehicle in ego frame
            # This requires transforming from world to ego-vehicle coordinates
            relative_x = lead_x - x[0]
            relative_y = lead_y - x[1]
            ego_heading = x[2]

            # Project onto ego vehicle's longitudinal axis
            rel_long = relative_x * np.cos(ego_heading) + relative_y * np.sin(ego_heading)
            rel_lat = -relative_x * np.sin(ego_heading) + relative_y * np.cos(ego_heading)

            # 1. Progress reward - encourage moving forward
            # We negate this term because we want to maximize progress
            cost -= self.w_progress * x[0]

            # 2. Lane centering - encourage staying in the lane
            lane_y = 0  # Current lane center y-coordinate

            # When far from lead vehicle, prefer the original lane
            lateral_error = (x[1] - lane_y)**2

            cost += self.w_lane * lateral_error
            # 3. Target speed - encourage maintaining desired speed
            cost += self.w_speed * max(0, target_speed - x[3])**2

            # 4. Control effort
            cost += self.w_accel * u[i, 0]**2  # Acceleration
            cost += self.w_steer * u[i, 1]**2  # Steering

            # 6. Jerk minimization for comfort
            if i > 0:
                prev_accel = u[i-1, 0]
                cost += self.w_jerk * ((u[i, 0] - prev_accel) / self.dt)**2

            # Update state for next step
            x = vehicle_dynamics(x, u[i], self.dt)

        return cost

    def convert_to_control(self, u_optimal):
        """
        Convert MPC control output to CARLA vehicle control

        Args:
            u_optimal: Optimal control input [acceleration, steering]

        Returns:
            carla.VehicleControl object
        """
        # Extract control inputs
        acceleration = u_optimal[0]
        steering = u_optimal[1]

        # Convert to CARLA control
        control = carla.VehicleControl()

        # Convert acceleration to throttle/brake
        if acceleration >= 0:
            control.throttle = min(acceleration / 3.0, 1.0)  # Assuming max accel of 3 m/s^2
            control.brake = 0.0
        else:
            control.throttle = 0.0
            control.brake = min(-acceleration / 5.0, 1.0)  # Assuming max decel of 5 m/s^2

        control.steer = steering / 0.5  # Normalize to [-1, 1]

        return control


class CarlaManager:
    _instance = None

    def __new__(cls, *args, **kwargs):  # to make this class singleton
        if cls._instance is None:
            cls._instance = super().__new__(cls)
        return cls._instance

    def __init__(self):
        self.client = carla.Client("localhost", 2000)
        self.client.set_timeout(10.0)
        self.client.load_world("Town04")
        self.world = self.client.get_world()
        self.map = self.world.get_map()
        self.blueprint_library = self.world.get_blueprint_library()
        self.sampling_resolution = 0.5
        self.global_planner = GlobalRoutePlanner(self.map, self.sampling_resolution)
        self.fixed_delta_seconds = dt

        self.spectator = self.world.get_spectator()
        spectator_transform = carla.Transform(
            carla.Location(
                x=SPAWN_LOCATION[0] + 15, y=SPAWN_LOCATION[1], z=SPAWN_LOCATION[2]
            ),
            carla.Rotation(pitch=-37, yaw=-177, roll=0),
        )
        self.spectator.set_transform(spectator_transform)
        if synchronous_mode:
            self.settings = self.world.get_settings()
            self.settings.fixed_delta_seconds = dt
            self.settings.synchronous_mode = True
            self.world.apply_settings(self.settings)

    def __del__(self):
        if synchronous_mode:
            self.settings.synchronous_mode = False
            self.world.apply_settings(self.settings)
        self.client.apply_batch(
            [carla.command.DestroyActor(x) for x in self.world.get_actors()]
        )

    def spawn_vehicle(self, blueprint_name, spawn_point):
        """
        spawn a vehicle at the given spawn_point
        """
        spawn_transform = self.map.get_waypoint(
            carla.Location(x=spawn_point[0], y=spawn_point[1], z=10),
            project_to_road=True,
        ).transform
        spawn_transform.location.z = spawn_transform.location.z + 0.5
        print("Spawn location:", spawn_transform.location)
        print("Spawn rotation:", spawn_transform.rotation)
        blueprint = self.blueprint_library.filter(blueprint_name)[0]
        vehicle = self.world.spawn_actor(blueprint, spawn_transform)
        return vehicle

    def debug_waypoints(self, waypoints):
        # draw trace_route outputs
        i = 0
        for w in waypoints:
            if i % 10 == 0:
                self.world.debug.draw_string(
                    w.transform.location,
                    "O",
                    draw_shadow=False,
                    color=carla.Color(r=255, g=0, b=0),
                    life_time=120.0,
                    persistent_lines=True,
                )

    def restart_world(self):
        """
        Restart the world
        """
        self.client.reload_world()


if __name__ == "__main__":
    carla_manager = CarlaManager()
    print("CarlaManager is created")

    # Spawn preceding vehicle (in global coordinates)
    preceding_vehicle = carla_manager.spawn_vehicle("vehicle.tesla.model3", SPAWN_LOCATION)
    preceding_vehicle.set_autopilot(False)
    time.sleep(1)  # allow the vehicle to spawn

    # Spawn ego vehicle (in global coordinates)
    SPAWN_LOCATION[0] += 20  # 20 meters behind preceding vehicle
    ego_vehicle = carla_manager.spawn_vehicle("vehicle.tesla.model3", SPAWN_LOCATION)
    time.sleep(1)  # allow the vehicle to spawn

    # start autopilot controller for preciding vehicle
    agent = BasicAgent(preceding_vehicle, target_speed=10)

    # set destination for the preceding vehicle
    current_location = preceding_vehicle.get_location()
    current_wp = carla_manager.map.get_waypoint(current_location, project_to_road=True)
    next_wps = current_wp.next(100.0)  # 100 meters ahead

    if next_wps:  # if there is a waypoint ahead
        destination = next_wps[0].transform.location
    else:
        destination = current_location
    agent.set_destination(destination)  # choose a destination appropriately

    # Create coordinate transform manager using ego vehicle's spawn transform
    # This effectively makes the ego vehicle's spawn position the new origin
    ego_spawn_transform = ego_vehicle.get_transform()
    coord_manager = CoordinateTransformManager(ego_spawn_transform)

    # The lane center y-coordinate in local coordinates would be 0 if the ego vehicle
    # spawned perfectly centered in the lane. Otherwise we need to determine this value.
    # We could either:
    # 1. Get the nearest waypoint and transform its y-coordinate to local
    # 2. Make an explicit calculation based on the lane width/positioning
<<<<<<< HEAD
    
    # # Get the nearest waypoint to get lane center
    # waypoint = carla_manager.map.get_waypoint(ego_vehicle.get_location())
    # lane_center_global = waypoint.transform.location
    # lane_center_local = coord_manager.global_to_local_location(lane_center_global)
    # lane_y_local = lane_center_local.y
    # print(f"Lane center y-coordinate in local frame: {lane_y_local}")
    
=======

    # Get the nearest waypoint to get lane center
    waypoint = carla_manager.map.get_waypoint(ego_vehicle.get_location())
    lane_center_global = waypoint.transform.location
    lane_center_local = coord_manager.global_to_local_location(lane_center_global)
    lane_y_local = lane_center_local.y
    print(f"Lane center y-coordinate in local frame: {lane_y_local}")

    # Basic control for preceding vehicle (still using CARLA's global coordinates)
    agent = BasicAgent(preceding_vehicle, target_speed=10)

    # Set destination for the preceding vehicle (global coordinates)
    current_location = preceding_vehicle.get_location()
    current_wp = carla_manager.map.get_waypoint(current_location, project_to_road=True)
    next_wps = current_wp.next(100.0)  # 100 meters ahead

    if next_wps:  # if there is a waypoint ahead
        destination = next_wps[0].transform.location
    else:
        destination = current_location
    agent.set_destination(destination)

>>>>>>> aedfd427
    # Create MPC controller with coordinate manager
    mpc_controller = MPCController(horizon=20, dt=0.1, coordinate_manager=coord_manager)

    # Target speed for ego vehicle (km/h)
    target_speed = 15.0
<<<<<<< HEAD
    
=======
    init_ego_control = carla.VehicleControl()
    init_ego_control.steer = 0.0
    init_ego_control.throttle = 1.0
    init_ego_control.brake = 0.0

    ego_vehicle.apply_control(init_ego_control)

>>>>>>> aedfd427
    # Main control loop
    try:
        while True:
            # Control preceding vehicle (using CARLA's global coordinates)
            control_cmd = agent.run_step()
            preceding_vehicle.apply_control(control_cmd)

            # Control ego vehicle with MPC (will use local coordinates internally)
            ego_control = mpc_controller.run_step(
                ego_vehicle, preceding_vehicle, target_speed / 3.6
            )  # Convert to m/s
            # ego_vehicle.apply_control(ego_control)

            print(f"Ego vehicle control: throttle={ego_control.throttle}, brake={ego_control.brake}, steer={ego_control.steer}")

            # Print current status in local coordinates for debugging
            ego_loc_global = ego_vehicle.get_location()
            lead_loc_global = preceding_vehicle.get_location()

            ego_loc_local = coord_manager.global_to_local_location(ego_loc_global)
            lead_loc_local = coord_manager.global_to_local_location(lead_loc_global)

            distance = np.sqrt(
                (ego_loc_local.x - lead_loc_local.x)**2 +
                (ego_loc_local.y - lead_loc_local.y)**2
            )
<<<<<<< HEAD
            
=======

            carla_manager.world.tick()  # Step the world forward
>>>>>>> aedfd427
            print(f"Ego vehicle global position: ({ego_loc_global.x:.2f}, {ego_loc_global.y:.2f}, {ego_loc_global.z:.2f})")
            print(f"Ego vehicle local position: ({ego_loc_local.x:.2f}, {ego_loc_local.y:.2f}, {ego_loc_local.z:.2f})")
            print(f"Lead vehicle local position: ({lead_loc_local.x:.2f}, {lead_loc_local.y:.2f}, {lead_loc_local.z:.2f})")
            print(f"Distance to lead vehicle: {distance:.2f} m")

            time.sleep(0.05)

    except KeyboardInterrupt:
        print("Simulation terminated by user")
        carla_manager.restart_world()
    finally:
        # Clean up
        if preceding_vehicle and ego_vehicle:
            preceding_vehicle.destroy()
            ego_vehicle.destroy()
        print("Vehicles destroyed")<|MERGE_RESOLUTION|>--- conflicted
+++ resolved
@@ -11,7 +11,7 @@
 import matplotlib.pyplot as plt
 from scipy.optimize import minimize
 
-dt = 0.1  # seconds
+dt = 0.01  # seconds
 SPAWN_LOCATION = [
     111.229362,
     13.511219,
@@ -19,7 +19,7 @@
 ]  # for spectator camera
 
 # synchronous_mode will make the simulation predictable
-synchronous_mode = False
+synchronous_mode = True
 
 
 def vehicle_dynamics(x, u, dt):
@@ -250,12 +250,8 @@
 
         # Return as CARLA Vector3D
         return carla.Vector3D(x=global_vel[0], y=global_vel[1], z=global_vel[2])
-<<<<<<< HEAD
-    
-=======
-
-
->>>>>>> aedfd427
+
+
 class MPCController:
     def __init__(self, horizon=10, dt=0.1, coordinate_manager=None):
         # Original initialization
@@ -322,64 +318,8 @@
         control = self.convert_to_control(u_optimal[0])
 
         return control
-<<<<<<< HEAD
-    
-    def ellipsoid_constraint(self, u, x0, lead_vehicle_pred, step_index):
-        """
-        Ellipsoid constraint function for collision avoidance
-        
-        Returns:
-        - Positive value: constraint satisfied (no collision)
-        - Negative value: constraint violated (collision)
-        
-        Args:
-            u: Flattened control sequence
-            x0: Initial state
-            lead_vehicle_pred: Predicted lead vehicle positions
-            step_index: Index in prediction horizon to evaluate
-        """
-        # Reshape control sequence
-        u_reshaped = u.reshape(-1, 2)
-        
-        # Simulate trajectory up to the specified step
-        x = x0.copy()
-        for i in range(step_index + 1):
-            if i < len(u_reshaped):
-                x = vehicle_dynamics(x, u_reshaped[i], self.dt)
-        
-        # Get lead vehicle position at this step
-        lead_x, lead_y = lead_vehicle_pred[step_index]
-        
-        # Define ellipsoid parameters (in meters)
-        a = 6.5  # Longitudinal semi-axis (front-back)
-        b = 2.5  # Lateral semi-axis (side-to-side)
-        
-        # Calculate relative position
-        dx = x[0] - lead_x
-        dy = x[1] - lead_y
-        
-        # Transform to lead vehicle's coordinate frame
-        # We need to account for the orientation of the lead vehicle
-        # For simplicity, we assume the lead vehicle is aligned with the road
-        # In a real implementation, you would use the lead vehicle's heading
-        theta = 0  # Simplified assumption
-        
-        # Perform coordinate rotation
-        dx_rot = dx * np.cos(theta) + dy * np.sin(theta)
-        dy_rot = -dx * np.sin(theta) + dy * np.cos(theta)
-        
-        # Ellipsoid constraint: (x/a)² + (y/b)² >= 1 means OUTSIDE the ellipsoid
-        # This is our safety condition: the ego vehicle must stay outside the ellipsoid
-        constraint_value = (dx_rot/a)**2 + (dy_rot/b)**2 - 1
-        
-        return constraint_value
-
-    
-=======
-
->>>>>>> aedfd427
+
     def solve_for_control(self, x0, lead_vehicle_pred, target_speed):
-        """Solve the MPC optimization problem with collision avoidance constraints"""
         # Initial guess - zeros for all controls
         u0 = np.zeros(self.horizon * 2)
 
@@ -388,20 +328,7 @@
         for i in range(self.horizon):
             bounds.append((self.min_accel, self.max_accel))
             bounds.append((self.min_steer, self.max_steer))
-<<<<<<< HEAD
-        
-        # Define ellipsoid constraints for all prediction steps
-        constraints = []
-        for i in range(self.horizon):
-            constraints.append({
-                'type': 'ineq',  # Inequality constraint (g(x) >= 0)
-                'fun': lambda u, i=i, x0=x0, lead_vehicle_pred=lead_vehicle_pred: 
-                    self.ellipsoid_constraint(u, x0, lead_vehicle_pred, i)
-            })
-        
-=======
-
->>>>>>> aedfd427
+
         # Solve optimization problem with constraints
         result = minimize(
             self.objective_function,
@@ -409,20 +336,12 @@
             args=(x0, lead_vehicle_pred),
             method="SLSQP",
             bounds=bounds,
-            constraints=constraints,
-            options={"maxiter": 10000}
+            options={"maxiter": 100}
         )
 
         # Extract optimal control sequence
-        # check feasibility
-        if not result.success:
-            print("Optimization failed:", result.message)
-            return np.zeros((self.horizon, 2))
         u_optimal = result.x.reshape(self.horizon, 2)
-<<<<<<< HEAD
-=======
-
->>>>>>> aedfd427
+
         return u_optimal
 
     def get_lead_vehicle_prediction(self, lead_vehicle_state, lead_vehicle_speed):
@@ -606,6 +525,26 @@
         Restart the world
         """
         self.client.reload_world()
+        self.world = self.client.get_world()
+        self.map = self.world.get_map()
+        self.blueprint_library = self.world.get_blueprint_library()
+        self.sampling_resolution = 0.5
+        self.global_planner = GlobalRoutePlanner(self.map, self.sampling_resolution)
+        self.fixed_delta_seconds = dt
+
+        self.spectator = self.world.get_spectator()
+        spectator_transform = carla.Transform(
+            carla.Location(
+                x=SPAWN_LOCATION[0] + 15, y=SPAWN_LOCATION[1], z=SPAWN_LOCATION[2]
+            ),
+            carla.Rotation(pitch=-37, yaw=-177, roll=0),
+        )
+        self.spectator.set_transform(spectator_transform)
+        if synchronous_mode:
+            self.settings = self.world.get_settings()
+            self.settings.fixed_delta_seconds = dt
+            self.settings.synchronous_mode = True
+            self.world.apply_settings(self.settings)
 
 
 if __name__ == "__main__":
@@ -613,7 +552,9 @@
     print("CarlaManager is created")
 
     # Spawn preceding vehicle (in global coordinates)
-    preceding_vehicle = carla_manager.spawn_vehicle("vehicle.tesla.model3", SPAWN_LOCATION)
+    preceding_vehicle = carla_manager.spawn_vehicle(
+        "vehicle.tesla.model3", SPAWN_LOCATION
+    )
     preceding_vehicle.set_autopilot(False)
     time.sleep(1)  # allow the vehicle to spawn
 
@@ -621,20 +562,6 @@
     SPAWN_LOCATION[0] += 20  # 20 meters behind preceding vehicle
     ego_vehicle = carla_manager.spawn_vehicle("vehicle.tesla.model3", SPAWN_LOCATION)
     time.sleep(1)  # allow the vehicle to spawn
-
-    # start autopilot controller for preciding vehicle
-    agent = BasicAgent(preceding_vehicle, target_speed=10)
-
-    # set destination for the preceding vehicle
-    current_location = preceding_vehicle.get_location()
-    current_wp = carla_manager.map.get_waypoint(current_location, project_to_road=True)
-    next_wps = current_wp.next(100.0)  # 100 meters ahead
-
-    if next_wps:  # if there is a waypoint ahead
-        destination = next_wps[0].transform.location
-    else:
-        destination = current_location
-    agent.set_destination(destination)  # choose a destination appropriately
 
     # Create coordinate transform manager using ego vehicle's spawn transform
     # This effectively makes the ego vehicle's spawn position the new origin
@@ -646,16 +573,6 @@
     # We could either:
     # 1. Get the nearest waypoint and transform its y-coordinate to local
     # 2. Make an explicit calculation based on the lane width/positioning
-<<<<<<< HEAD
-    
-    # # Get the nearest waypoint to get lane center
-    # waypoint = carla_manager.map.get_waypoint(ego_vehicle.get_location())
-    # lane_center_global = waypoint.transform.location
-    # lane_center_local = coord_manager.global_to_local_location(lane_center_global)
-    # lane_y_local = lane_center_local.y
-    # print(f"Lane center y-coordinate in local frame: {lane_y_local}")
-    
-=======
 
     # Get the nearest waypoint to get lane center
     waypoint = carla_manager.map.get_waypoint(ego_vehicle.get_location())
@@ -678,15 +595,11 @@
         destination = current_location
     agent.set_destination(destination)
 
->>>>>>> aedfd427
     # Create MPC controller with coordinate manager
-    mpc_controller = MPCController(horizon=20, dt=0.1, coordinate_manager=coord_manager)
+    mpc_controller = MPCController(horizon=100, dt=0.1, coordinate_manager=coord_manager)
 
     # Target speed for ego vehicle (km/h)
     target_speed = 15.0
-<<<<<<< HEAD
-    
-=======
     init_ego_control = carla.VehicleControl()
     init_ego_control.steer = 0.0
     init_ego_control.throttle = 1.0
@@ -694,7 +607,6 @@
 
     ego_vehicle.apply_control(init_ego_control)
 
->>>>>>> aedfd427
     # Main control loop
     try:
         while True:
@@ -706,8 +618,7 @@
             ego_control = mpc_controller.run_step(
                 ego_vehicle, preceding_vehicle, target_speed / 3.6
             )  # Convert to m/s
-            # ego_vehicle.apply_control(ego_control)
-
+            ego_vehicle.apply_control(ego_control)
             print(f"Ego vehicle control: throttle={ego_control.throttle}, brake={ego_control.brake}, steer={ego_control.steer}")
 
             # Print current status in local coordinates for debugging
@@ -721,18 +632,12 @@
                 (ego_loc_local.x - lead_loc_local.x)**2 +
                 (ego_loc_local.y - lead_loc_local.y)**2
             )
-<<<<<<< HEAD
-            
-=======
 
             carla_manager.world.tick()  # Step the world forward
->>>>>>> aedfd427
             print(f"Ego vehicle global position: ({ego_loc_global.x:.2f}, {ego_loc_global.y:.2f}, {ego_loc_global.z:.2f})")
             print(f"Ego vehicle local position: ({ego_loc_local.x:.2f}, {ego_loc_local.y:.2f}, {ego_loc_local.z:.2f})")
             print(f"Lead vehicle local position: ({lead_loc_local.x:.2f}, {lead_loc_local.y:.2f}, {lead_loc_local.z:.2f})")
             print(f"Distance to lead vehicle: {distance:.2f} m")
-
-            time.sleep(0.05)
 
     except KeyboardInterrupt:
         print("Simulation terminated by user")
