import time
import numpy as np

import carla
from agents.navigation.global_route_planner import GlobalRoutePlanner  # type: ignore
from agents.navigation.basic_agent import BasicAgent
from vehicle import Vehicle  # Import the Vehicle class
from carla_setup import get_next_waypoint_from_list

import casadi as ca

dt = 0.05  # seconds
SPAWN_LOCATION = [
    111.229362,
    13.511219,
    14.171306,
]  # for spectator camera

# synchronous_mode will make the simulation predictable
synchronous_mode = True


def frenet_vehicle_dynamics_casadi(x, u, dt):
    """
    Modified CasADi implementation of vehicle dynamics in Frenet coordinates.

    State vector x = [s, d, mu, v]  # Reduced state vector
    Control vector u = [a, delta]   # Direct control of acceleration and steering
    """
    # Vehicle parameters
    lr = 1.5    # Distance from CG to rear axle
    lf = 1.375  # Distance from CG to front axle
    L = lr + lf  # Wheelbase

    # Extract states
    s = x[0]      # Path position
    d = x[1]      # Lateral deviation
    mu = x[2]     # Heading error
    v = x[3]      # Velocity

    # Extract control inputs - now direct acceleration and steering
    a = u[0]      # Acceleration control
    delta = u[1]  # Steering angle control

    # Compute intermediate variables
    # Slip angle based on bicycle model
    beta = ca.arctan(lr/L * ca.tan(delta))

    # Curvature - set to 0 for straight road
    kappa = 0.0

    # Compute dynamics based on equation (29) but with direct controls
    s_dot = v * ca.cos(mu + beta) / (1 - d * kappa)
    d_dot = v * ca.sin(mu + beta)
    mu_dot = v/lr * ca.sin(beta) - kappa * v * ca.cos(mu + beta) / (1 - d * kappa)
    v_dot = a  # Acceleration is directly controlled

    # Euler integration
    s_next = s + s_dot * dt
    d_next = d + d_dot * dt
    mu_next = mu + mu_dot * dt
    v_next = v + v_dot * dt

    # Return updated state vector
    return ca.vertcat(s_next, d_next, mu_next, v_next)


class FrenetMPCController:
    def __init__(self, horizon=10, dt=0.1, carla_manager=None):
        self.carla_manager = carla_manager

        self.horizon = horizon
        self.dt = dt

        # Control constraints
        self.max_accel = 3.0
        self.min_accel = -3.0
        self.max_steer = np.pi / 4  # Max steering allowed (rad)
        self.min_steer = -np.pi / 4  # Min steering allowed (rad)

        # Cost function weights
        self.w_progress = 5.0    # Forward progress reward
        self.w_lane = 3.0        # Lane centering reward
        self.w_speed = 0.0       # Target speed reward
<<<<<<< HEAD
        self.w_accel = 0.03       # Acceleration minimization
        self.w_steer = 0.03       # Steering minimization
=======
        self.w_accel = 0.0       # Acceleration minimization
        self.w_steer_rate = 0.0  # Steering rate minimization
>>>>>>> 60c50733
        self.w_jerk = 0.0        # Jerk minimization

        # Lane chang    e parameters
        self.lane_width = 3.5    # Standard lane width in meters
        self.current_lane = 0    # Middle lane (0), left lane (-1), right lane (1)
        self.target_lane = 0     # Initially target the current lane

        # Initialize CasADi solver (will be created the first time we run)
        self.solver = None
        self.casadi_setup_done = False

    def run_step(self, ego_vehicle, preceding_vehicle, target_speed, next_waypoint):
        """
        Execute one step of MPC control using Frenet coordinates

        Args:
            ego_vehicle: Vehicle class instance for ego vehicle
            preceding_vehicle: Vehicle class instance for preceding vehicle
            target_speed: Desired speed in m/s
            next_waypoint: Waypoint for Frenet coordinate calculation

        Returns:
            carla.VehicleControl object
        """

        # Get Frenet states for ego vehicle
        ego_frenet, waypoint = ego_vehicle.get_frenet_states(next_waypoint)

        # Extract ego states - now using the full state vector from Vehicle class
        s0, d0, mu0, v0, _, _ = ego_frenet

        # Then update x0 with the stabilized heading
        x0 = np.array([s0, d0, mu0, v0])

        print(f"d = {d0:.2f}")

        # Get Frenet states for preceding vehicle using the same waypoint reference
        lead_frenet, _ = preceding_vehicle.get_frenet_states(next_waypoint)
        lead_s, lead_d, _, lead_speed, _, _ = lead_frenet


        # Calculate relative distance in world coordinates
        ego_location = ego_vehicle.actor.get_location()
        lead_location = preceding_vehicle.actor.get_location()

        # Project the relative position onto the Frenet frame
        relative_position = carla.Location(
            lead_location.x - ego_location.x,
            lead_location.y - ego_location.y,
            lead_location.z - ego_location.z
        )

        # Get the road direction at the waypoint (tangent to the road)
        waypoint_yaw = np.radians(waypoint.transform.rotation.yaw)
        road_direction = np.array([np.cos(waypoint_yaw), np.sin(waypoint_yaw)])

        # Project the relative position onto the road direction for longitudinal distance (s)
        relative_s = relative_position.x * road_direction[0] + relative_position.y * road_direction[1]

        # Compare Frenet-derived distance with actual world distance
        # print(f"World-space relative s: {relative_s:.2f}")

        # Calculate desired lateral position based on target lane
        d_desired = self.target_lane * self.lane_width
        # print(f"Target lane: {self.target_lane}, d_desired: {d_desired:.2f}")

        # Generate lead vehicle prediction in Frenet coordinates
        lead_vehicle_pred = self.get_lead_vehicle_prediction(relative_s, lead_d, lead_speed)

        # Solve optimization problem with CasADi
        if not self.casadi_setup_done:
            self.setup_casadi_solver()
            self.casadi_setup_done = True

        # When calling solve_with_casadi, pass the updated state vector
        u_optimal = self.solve_with_casadi(x0, lead_vehicle_pred, target_speed, d_desired)

        # print("Control action", u_optimal[0])
        # Convert to CARLA control, adapting to use acceleration and steering rate
        control = self.convert_to_control(u_optimal[0])  # Pass current steering angle

        return control

    def setup_casadi_solver(self):
        """
        Setup the CasADi solver for MPC optimization with adapted state representation.
        """
        print("Setting up CasADi solver...")

        # State variables (symbolic) - now 6 dimensions
        x = ca.SX.sym('x', 4)  # [s, d, mu, v]

        # Control variables (symbolic) - now [accel, steering]
        u = ca.SX.sym('u', 2)  # [accel, steering]

        # Define parameters that will change each time step
        # Initial state
        x0 = ca.SX.sym('x0', 4)

        # Lead vehicle predicted positions (for all steps in horizon)
        lead_s_pred = ca.SX.sym('lead_s_pred', self.horizon)
        lead_d_pred = ca.SX.sym('lead_d_pred', self.horizon)

        # Target speed and desired lateral position
        target_speed = ca.SX.sym('target_speed', 1)
        d_desired = ca.SX.sym('d_desired', 1)

        # Define the dynamics function with adapted model
        dynamics_func = ca.Function('dynamics', [x, u], [frenet_vehicle_dynamics_casadi(x, u, self.dt)])

        # Initialize the cost function and constraints
        obj = 0
        g = []  # Constraints
        lbg = []  # Lower bounds for constraints
        ubg = []  # Upper bounds for constraints

        # State bounds for lane boundaries (simplified from the lane_boundary_constraint)
        lane_boundaries = [-self.lane_width*1.5, -self.lane_width*0.5, self.lane_width*0.5, self.lane_width*1.5]
        safe_margin = 0.3  # meters

        # Setup decision variables
        opt_vars = []
        opt_vars_lb = []
        opt_vars_ub = []

        # Initial conditions
        xk = x0

        # Define the optimization variables for each step
        for k in range(self.horizon):
            # Control at the current step
            uk = ca.SX.sym(f'u_{k}', 2)
            opt_vars.append(uk)
            opt_vars_lb.extend([self.min_accel, self.min_steer])
            opt_vars_ub.extend([self.max_accel, self.max_steer])

            # In the for k in range(self.horizon) loop:

            # 1. Progress reward (using distance along the lane)
            obj -= self.w_progress * xk[0]  # Forward progress reward - bigger s is better

            # 2. Lane centering
            obj += self.w_lane * (xk[1] - d_desired)**2

            # 3. Target speed
            obj += self.w_speed * (target_speed - xk[3])**2

            # 4. Control effort - now penalizing acceleration and steering rate
            obj += self.w_accel * uk[0]**2  # Acceleration
            # obj += self.w_steer * uk[1]**2  # Steering angle
            # # penalize steering rate
            # obj += self.w_steer * (uk[1] - xk[4])**2  # Steering rate

            # 5. Jerk minimization - adapt if needed based on new control definition
            if k > 0:
                prev_uk = opt_vars[-3]  # Two items back in the list
                obj += self.w_jerk * ((uk[0] - prev_uk[0]) / self.dt)**2  # Jerk penalty (accel rate)
                obj += self.w_steer_rate * ((uk[1] - prev_uk[1]) / self.dt)**2  # Jerk penalty (accel rate)

            # Lead vehicle position at this step
            lead_s_k = lead_s_pred[k]
            lead_d_k = lead_d_pred[k]

            # Collision avoidance constraint (ellipsoid)
            # Define ellipsoid parameters
            a = 6.0  # Longitudinal semi-axis (front-back)
            b = 3.0  # Lateral semi-axis (side-to-side)

            # Calculate distances in Frenet coordinates
            ds = (lead_s_k) - xk[0]  # Longitudinal distance
            dd = lead_d_k - xk[1]  # Lateral distance

            # Add collision avoidance constraint
            # We want (ds/a)² + (dd/b)² >= 1 (outside the ellipsoid)
            g.append((ds/a)**2 + (dd/b)**2)
            lbg.append(1.0)  # Lower bound: must be greater than 1 to stay outside
            ubg.append(ca.inf)  # Upper bound: infinity

            # # Lane boundary constraints
            # # Calculate distance to each lane boundary
            # for boundary in lane_boundaries:
            #     margin = ca.fabs(xk[1] - boundary)
            #     # Add a constraint that margin should be greater than safe_margin
            #     g.append(margin)
            #     lbg.append(safe_margin)
            #     ubg.append(ca.inf)

            # State propagation - get the next state
            xk_next = dynamics_func(xk, uk)

            # Add dynamics constraints (next state must follow the dynamics model)
            if k < self.horizon - 1:
                # When creating opt_vars:
                # For each state variable, we need to define a new symbolic variable for the next state
                xk_next_sym = ca.SX.sym(f'x_{k+1}', 4)
                opt_vars.append(xk_next_sym)

                # No bounds on states except for practical limits, adjusted for 6D state
                opt_vars_lb.extend([-ca.inf, -ca.inf, -ca.inf, 0])  # v >= 0
                opt_vars_ub.extend([ca.inf, ca.inf, ca.inf, 40])

                # Add the dynamics constraint: next state must equal dynamics model
                g.append(xk_next_sym - xk_next)
                lbg.extend([0, 0, 0, 0])  # Equality constraints for 6D state
                ubg.extend([0, 0, 0, 0])

                # Update state for next iteration
                xk = xk_next_sym

        # Pack all optimization variables into a single vector
        opt_vars = ca.vertcat(*opt_vars)

        # Create the NLP problem
        nlp = {
            'x': opt_vars,
            'f': obj,
            'g': ca.vertcat(*g),
            'p': ca.vertcat(x0, lead_s_pred, lead_d_pred, target_speed, d_desired)
        }

        # Configure the solver
        opts = {
            'ipopt': {
                'print_level': 0,         # 0 for no output
                'max_iter': 10000,          # Maximum number of iterations
                'acceptable_tol': 1e-4,   # Tolerance
                'warm_start_init_point': 'yes'  # Use warm starting
            },
            'print_time': False
        }

        # Store constraint bounds when creating the problem
        self.lbg = lbg  # Store lower bounds for constraints
        self.ubg = ubg  # Store upper bounds for constraints

        # Create the solver
        self.solver = ca.nlpsol('solver', 'ipopt', nlp, opts)

        # Store information about the problem dimensions
        self.num_states = 4
        self.num_controls = 2
        self.opt_vars_size = opt_vars.size1()

        print("CasADi solver setup complete!")

    def solve_with_casadi(self, x0, lead_vehicle_pred, target_speed, d_desired):
        """
        Solve the MPC problem using the CasADi solver

        Args:
            x0: Initial state [s, d, mu, v, a]
            lead_vehicle_pred: Predicted lead vehicle positions [(s,d), ...]
            target_speed: Desired speed in m/s
            d_desired: Desired lateral position

        Returns:
            Optimal control sequence
        """
        try:
            # Extract lead vehicle prediction data
            lead_s_pred = np.array([pred[0] for pred in lead_vehicle_pred])
            lead_d_pred = np.array([pred[1] for pred in lead_vehicle_pred])

            # Define initial guess (all zeros)
            x_init = np.zeros(self.opt_vars_size)

            # Pack parameters with 6D state
            p = np.concatenate([
                x0.flatten(),  # Now 6D
                lead_s_pred.flatten(),
                lead_d_pred.flatten(),
                [target_speed],
                [d_desired]
            ])

            # Lower and upper bounds for variables, adjusted for 6D state
            lbx = []
            ubx = []

            # For each time step, add control bounds
            for _ in range(self.horizon):
                lbx.extend([self.min_accel, self.min_steer])
                ubx.extend([self.max_accel, self.max_steer])

                # If not the last step, add state bounds
                if _ < self.horizon - 1:
                    # Bounds for 6D state
                    lbx.extend([-np.inf, -np.inf, -np.inf, 0])
                    ubx.extend([np.inf, np.inf, np.inf, 40])

            # Solve the optimization problem with stored constraint bounds
            sol = self.solver(
                x0=x_init,
                lbx=lbx,
                ubx=ubx,
                lbg=self.lbg,  # Use stored lower bounds
                ubg=self.ubg,  # Use stored upper bounds
                p=p
            )

            # Extract the optimal control sequence
            x_opt = sol['x'].full().flatten()

            # Reshape to get control sequence - adjusted for the 6+2 dimensionality
            u_optimal = []
            for i in range(self.horizon):
                idx = i * (self.num_controls + self.num_states) if i < self.horizon - 1 else i * 2
                u_i = x_opt[idx:idx+2]
                u_optimal.append(u_i)

            return np.array(u_optimal)

        except Exception as e:
            print(f"CasADi optimization failed: {e}")

    def get_lead_vehicle_prediction(self, lead_s, lead_d, lead_speed):
        """
        Predict lead vehicle trajectory in Frenet coordinates (constant velocity model)
        """
        predictions = []
        s_lead = lead_s
        d_lead = lead_d

        for i in range(self.horizon):
            # Assume constant velocity in s direction, constant d position
            s_lead = s_lead + lead_speed * self.dt
            predictions.append((s_lead, d_lead))

        return predictions

    def convert_to_control(self, u_optimal):
        """
        Convert MPC control output to CARLA control

        Args:
            u_optimal: Optimal control input [acceleration, steering]
            current_steering: Current steering angle

        Returns:
            carla.VehicleControl object
        """
        # Extract control inputs
        acceleration = u_optimal[0]
        steering = u_optimal[1]

        # Convert to CARLA control
        control = carla.VehicleControl()

        # Convert acceleration to throttle/brake
        if acceleration >= 0:
            control.throttle = min(acceleration / self.max_accel, 1.0)  # Assuming max accel of 3 m/s^2
            control.brake = 0.0
        else:
            control.throttle = 0.0
            control.brake = min(-acceleration / self.max_accel, 1.0)  # Assuming max decel of 3 m/s^2

        # Apply steering rate by converting to steering command
        # max steering angle is 69.99999237060547 degrees
        # max steering from degrees to radians
        max_steering_angle = np.radians(69.99999237060547)
        # Note: CARLA expects steering in [-1, 1] range
        control.steer = steering
        # map the steering from radians to [-1, 1] range
        control.steer = control.steer / max_steering_angle
        control.steer = np.clip(control.steer, -1.0, 1.0)  # Clip to valid range

        return control


class CarlaManager:
    _instance = None

    def __new__(cls, *args, **kwargs):  # to make this class singleton
        if cls._instance is None:
            cls._instance = super().__new__(cls)
        return cls._instance

    def __init__(self):
        self.client = carla.Client("localhost", 2000)
        self.client.set_timeout(10.0)
        self.client.load_world("Town04")
        self.world = self.client.get_world()
        self.map = self.world.get_map()
        self.blueprint_library = self.world.get_blueprint_library()
        self.sampling_resolution = 0.5
        self.global_planner = GlobalRoutePlanner(self.map, self.sampling_resolution)
        self.fixed_delta_seconds = dt

        self.spectator = self.world.get_spectator()
        spectator_transform = carla.Transform(
            carla.Location(
                x=SPAWN_LOCATION[0] + 15, y=SPAWN_LOCATION[1], z=SPAWN_LOCATION[2]
            ),
            carla.Rotation(pitch=-37, yaw=-177, roll=0),
        )
        self.spectator.set_transform(spectator_transform)
        if synchronous_mode:
            self.settings = self.world.get_settings()
            self.settings.fixed_delta_seconds = dt
            self.settings.synchronous_mode = True
            self.world.apply_settings(self.settings)

    def __del__(self):
        if synchronous_mode:
            self.settings.synchronous_mode = False
            self.world.apply_settings(self.settings)

    def spawn_vehicle(self, blueprint_name, spawn_point):
        """
        spawn a vehicle at the given spawn_point
        """
        spawn_transform = self.map.get_waypoint(
            carla.Location(x=spawn_point[0], y=spawn_point[1], z=10),
            project_to_road=True,
        ).transform
        spawn_transform.location.z = spawn_transform.location.z + 0.5
        print("Spawn location:", spawn_transform.location)
        print("Spawn rotation:", spawn_transform.rotation)
        blueprint = self.blueprint_library.filter(blueprint_name)[0]
        vehicle = self.world.spawn_actor(blueprint, spawn_transform)
        return vehicle

    def debug_waypoints(self, waypoints):
        # draw trace_route outputs
        i = 0
        for w in waypoints:
            if i % 10 == 0:
                self.world.debug.draw_string(
                    w.transform.location,
                    "O",
                    draw_shadow=False,
                    color=carla.Color(r=255, g=0, b=0),
                    life_time=120.0,
                    persistent_lines=True,
                )

    def restart_world(self):
        """
        Restart the world by removing all actors and reloading the world
        """
        print("Cleaning up the world...")

        # First destroy all vehicles, sensors and other actors
        actor_list = self.world.get_actors()
        for actor in actor_list:
            # Check if actor is not already destroyed
            if actor.is_alive:
                # Only destroy vehicles and sensors (not static world objects)
                if actor.type_id.startswith('vehicle') or actor.type_id.startswith('sensor'):
                    try:
                        actor.destroy()
                        print(f"Destroyed {actor.type_id}")
                    except Exception as e:
                        print(f"Error destroying {actor.type_id}: {e}")

        # Reset the simulation settings if in synchronous mode
        if synchronous_mode:
            self.settings = self.world.get_settings()
            self.settings.synchronous_mode = False
            self.world.apply_settings(self.settings)
            print("Reset simulation to asynchronous mode")

        # Reload the world (a lighter operation than restarting Carla)
        print("Reloading world...")
        self.client.reload_world()
        self.world = self.client.get_world()
        self.map = self.world.get_map()
        self.blueprint_library = self.world.get_blueprint_library()
        self.sampling_resolution = 0.5
        self.global_planner = GlobalRoutePlanner(self.map, self.sampling_resolution)
        self.fixed_delta_seconds = dt

        # Reset spectator position
        self.spectator = self.world.get_spectator()
        spectator_transform = carla.Transform(
            carla.Location(
                x=SPAWN_LOCATION[0] + 15, y=SPAWN_LOCATION[1], z=SPAWN_LOCATION[2]
            ),
            carla.Rotation(pitch=-37, yaw=-177, roll=0),
        )
        self.spectator.set_transform(spectator_transform)

        # Restore synchronous mode if needed
        if synchronous_mode:
            self.settings = self.world.get_settings()
            self.settings.fixed_delta_seconds = dt
            self.settings.synchronous_mode = True
            self.world.apply_settings(self.settings)
            print("Restored synchronous mode")

        print("World has been successfully reset")


def run_simulation_with_casadi():
    """
    Run the main simulation with CasADi-based MPC controller
    """
    print("Starting simulation with CasADi MPC controller...")

    # Create CarlaManager instance
    carla_manager = CarlaManager()
<<<<<<< HEAD
=======
    # carla_manager.restart_world()  # Ensure the world is clean before starting
>>>>>>> 60c50733
    print("CarlaManager is created")

    preceding_vehicle_actor = None
    ego_vehicle_actor = None

    try:
        # Spawn preceding vehicle (stationary)
        preceding_vehicle_actor = carla_manager.spawn_vehicle(
            "vehicle.tesla.model3", SPAWN_LOCATION
        )

        preceding_vehicle_actor.set_autopilot(False)
        time.sleep(1)  # allow the vehicle to spawn

        # Wrap with Vehicle class
        preceding_vehicle = Vehicle(preceding_vehicle_actor)

        # Basic control for preceding vehicle (zero speed to keep it stationary)
        agent = BasicAgent(preceding_vehicle_actor, target_speed=0)

        # Set destination for the preceding vehicle
        current_location = preceding_vehicle_actor.get_location()
        current_wp = carla_manager.map.get_waypoint(current_location, project_to_road=True)
        next_wps = current_wp.next(100.0)  # 100 meters ahead

        if next_wps:  # if there is a waypoint ahead
            destination = next_wps[0].transform.location
        else:
            destination = current_location
        agent.set_destination(destination)

        # Spawn ego vehicle
        spawn_loc_copy = SPAWN_LOCATION.copy()  # Make a copy to avoid modifying the original
        spawn_loc_copy[0] += 20  # 20 meters behind preceding vehicle
        ego_vehicle_actor = carla_manager.spawn_vehicle("vehicle.tesla.model3", spawn_loc_copy)
        if synchronous_mode:
            carla_manager.world.tick()  # Synchronize the world to ensure the vehicle is spawned
        else:
            time.sleep(1)  # allow the vehicle to spawn

        # Wrap with Vehicle class
        ego_vehicle = Vehicle(ego_vehicle_actor)

        # Create Frenet MPC controller with CasADi for ego vehicle
        mpc_controller = FrenetMPCController(horizon=100, dt=dt, carla_manager=carla_manager)

        # Target speed for ego vehicle (m/s)
        target_speed = 15 / 3.6  # Convert from km/h to m/s

        # Main control loop
        try:
            current_wp_index = 0
            current_location = ego_vehicle_actor.get_location()
            next_waypoint = carla_manager.map.get_waypoint(current_location, project_to_road=True)
            # create a list of waypoints each 0.1 meters apart until 200 m ahead
            list_of_waypoints = []
            for i in range(200):
                next_waypoint = next_waypoint.next(0.5)[0]
                list_of_waypoints.append(next_waypoint)
                # show the next waypoint on the carla map
                carla_manager.world.debug.draw_string(
                    next_waypoint.transform.location,
                    "O",
                    draw_shadow=False,
                    color=carla.Color(r=0, g=255, b=0),
                    life_time=120.0,
                    persistent_lines=True,
                )

            print("Starting simulation with CasADi MPC. Press Ctrl+C to exit...")

            while True:
                # Get next waypoint for Frenet coordinates
                next_waypoint, current_wp_index = get_next_waypoint_from_list(list_of_waypoints, ego_vehicle_actor, current_wp_index, threshold=2.0)

                # # Get next waypoint for Frenet coordinates
                # current_location = ego_vehicle_actor.get_location()
                # next_waypoint = carla_manager.map.get_waypoint(current_location, project_to_road=True)

                carla_manager.world.debug.draw_string(
                    next_waypoint.transform.location,
                    "O",
                    draw_shadow=False,
                    color=carla.Color(r=255, g=0, b=0),
                    life_time=120.0,
                    persistent_lines=True,
                )

                # Control preceding vehicle (keep stationary)
                control_cmd = agent.run_step()
                preceding_vehicle_actor.apply_control(control_cmd)

                # Control ego vehicle with CasADi Frenet MPC
                ego_control = mpc_controller.run_step(
                    ego_vehicle, preceding_vehicle, target_speed, next_waypoint
                )

                # apply a control to the left just driving the car into the left fence
                # ego_control.steer = 0.5  # Adjust steering to the left

                print(f"Control action: {ego_control.throttle:.2f}, {ego_control.steer:.2f}")

                ego_vehicle_actor.apply_control(ego_control)

                # Print current status
                ego_frenet, _ = ego_vehicle.get_frenet_states(next_waypoint)
                lead_frenet, _ = preceding_vehicle.get_frenet_states(next_waypoint)

                # Calculate real-world distance between vehicles
                ego_loc = ego_vehicle_actor.get_location()
                lead_loc = preceding_vehicle_actor.get_location()

                # time.sleep(dt - 0.02)
                # # Add this line before or instead of time.sleep()
                carla_manager.world.tick()

        except KeyboardInterrupt:
            print("\nSimulation terminated by user")

    except Exception as e:
        print(f"Error during simulation: {e}")
        import traceback
        traceback.print_exc()

    finally:
        # Clean up vehicles first (if they exist and are alive)
        if preceding_vehicle_actor and preceding_vehicle_actor.is_alive:
            try:
                preceding_vehicle_actor.destroy()
                print("Lead vehicle destroyed")
            except Exception as e:
                print(f"Error destroying lead vehicle: {e}")

        if ego_vehicle_actor and ego_vehicle_actor.is_alive:
            try:
                ego_vehicle_actor.destroy()
                print("Ego vehicle destroyed")
            except Exception as e:
                print(f"Error destroying ego vehicle: {e}")

        # Reset the world after cleaning up specific vehicles
        print("Resetting the Carla world...")
        if synchronous_mode:
            settings = carla_manager.world.get_settings()
            settings.synchronous_mode = False
            carla_manager.world.apply_settings(settings)


if __name__ == "__main__":
    run_simulation_with_casadi()<|MERGE_RESOLUTION|>--- conflicted
+++ resolved
@@ -82,13 +82,8 @@
         self.w_progress = 5.0    # Forward progress reward
         self.w_lane = 3.0        # Lane centering reward
         self.w_speed = 0.0       # Target speed reward
-<<<<<<< HEAD
-        self.w_accel = 0.03       # Acceleration minimization
-        self.w_steer = 0.03       # Steering minimization
-=======
         self.w_accel = 0.0       # Acceleration minimization
         self.w_steer_rate = 0.0  # Steering rate minimization
->>>>>>> 60c50733
         self.w_jerk = 0.0        # Jerk minimization
 
         # Lane chang    e parameters
@@ -129,6 +124,9 @@
         lead_frenet, _ = preceding_vehicle.get_frenet_states(next_waypoint)
         lead_s, lead_d, _, lead_speed, _, _ = lead_frenet
 
+        # Print diagnostic information about the Frenet coordinates
+        # print(f"Ego Frenet: s={s0:.2f}, d={d0:.2f}, v={v0:.2f}")
+        # print(f"Lead Frenet: s={lead_s:.2f}, d={lead_d:.2f}, v={lead_speed:.2f}")
 
         # Calculate relative distance in world coordinates
         ego_location = ego_vehicle.actor.get_location()
@@ -590,10 +588,7 @@
 
     # Create CarlaManager instance
     carla_manager = CarlaManager()
-<<<<<<< HEAD
-=======
     # carla_manager.restart_world()  # Ensure the world is clean before starting
->>>>>>> 60c50733
     print("CarlaManager is created")
 
     preceding_vehicle_actor = None
@@ -736,6 +731,7 @@
 
         # Reset the world after cleaning up specific vehicles
         print("Resetting the Carla world...")
+        # carla_manager.restart_world()
         if synchronous_mode:
             settings = carla_manager.world.get_settings()
             settings.synchronous_mode = False
